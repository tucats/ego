--- conflicted
+++ resolved
@@ -57,13 +57,8 @@
         d.Close()
         @assert T.Equal(d.Rowcount, -1, "rowcount not updated after close")
 
-<<<<<<< HEAD
-        // The windows sqlite library does not seem to actually close the file
-        // when you close the connection, so we cannot delete this on Windows.
-=======
         // Sadly, Windows won't allow this because the sqlite3 library doesn't 
         // actually close the file on a Close() operation...
->>>>>>> 66220f4b
         if _platform.os != "windows" {
             os.Remove("foo.db")
         }
