--- conflicted
+++ resolved
@@ -11,11 +11,7 @@
     "response": {
         "status": 200,
         "headers": {
-<<<<<<< HEAD
             "Content-Type": ["text/plain"] 
-=======
-            "Content-Type": ["application/json"] 
->>>>>>> 1ffa4519
         },
         "save": { "SERVER_ID": "server.id" }
     },
