--- conflicted
+++ resolved
@@ -447,13 +447,6 @@
 
 	// Types are coerced to match, if possible, to match the target type or function argument type.
 	RelaxedTypeEnforcement = 1
-<<<<<<< HEAD
-
-	// Types are not enforced at all. This is the default. This is the same as "dynamic" typing.
-	// and means that a variable can change type over its lifetime depending on what values are
-	// stored in it.
-	NoTypeEnforcement = 2
-=======
 	NoTypeEnforcement      = 2
 
 	InvisiblePrefix          = "__"
@@ -490,7 +483,6 @@
 	HeadersMapVariable       = ReadonlyVariablePrefix + "headers"
 	ParametersVariable       = ReadonlyVariablePrefix + "parms"
 	JSONMediaVariable        = ReadonlyVariablePrefix + "json"
->>>>>>> 0bc728bb
 )
 
 // ValidSettings describes the list of valid settings, and whether they can be set by the
